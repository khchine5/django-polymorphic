--- conflicted
+++ resolved
@@ -25,7 +25,6 @@
 Polymorphic_QuerySet_objects_per_request = CHUNK_SIZE
 
 
-<<<<<<< HEAD
 def _polymorhic_iterator(queryset, base_iter):
     """
     Here we do the same as::
@@ -40,6 +39,8 @@
         base_result_objects = []
         reached_end = False
 
+        # Make sure the base iterator is read in chunks instead of
+        # reading it completely, in case our caller read only a few objects.
         for i in range(Polymorphic_QuerySet_objects_per_request):
             try:
                 o = next(base_iter)
@@ -48,17 +49,17 @@
                 reached_end = True
                 break
 
-        real_results = queryset._get_real_instances(base_result_objects)
-
-        for o in real_results:
-            yield o
-
-        if reached_end:
-            return
+            real_results = queryset._get_real_instances(base_result_objects)
+
+            for o in real_results:
+                yield o
+
+            if reached_end:
+                return
 
 
 if django.VERSION >= (1, 9):
-
+    # We ignore this on django < 1.9, as ModelIterable didn't yet exist.
     from django.db.models.query import ModelIterable
 
     class PolymorphicModelIterable(ModelIterable):
@@ -74,25 +75,6 @@
             if self.queryset.polymorphic_disabled:
                 return base_iter
             return _polymorhic_iterator(self.queryset, base_iter)
-=======
-if django.VERSION >= (1, 9):
-    # We ignore this on django < 1.9, as ModelIterable didn't yet exist.
-    from django.db.models.query import ModelIterable
-
-
-    class PolymorphicModelIterable(ModelIterable):
-        def __iter__(self):
-            base_iter = super(PolymorphicModelIterable, self).__iter__()
-
-            if self.queryset.polymorphic_disabled:
-                for o in base_iter:
-                    yield o
-                return
-
-            real_instances = self.queryset._get_real_instances(base_iter)
-            for obj in real_instances:
-                yield obj
->>>>>>> 80b80bee
 
 
 def transmogrify(cls, obj):
@@ -135,8 +117,9 @@
     def __init__(self, *args, **kwargs):
         super(PolymorphicQuerySet, self).__init__(*args, **kwargs)
         if django.VERSION >= (1, 9):
+            # On django < 1.9 we override the iterator() method instead
             self._iterable_class = PolymorphicModelIterable
-        # init our queryset object member variables
+
         self.polymorphic_disabled = False
         # A parallel structure to django.db.models.query.Query.deferred_loading,
         # which we maintain with the untranslated field names passed to
@@ -144,13 +127,6 @@
         # retrieving the real instance (so that the deferred fields apply
         # to that queryset as well).
         self.polymorphic_deferred_loading = (set([]), True)
-<<<<<<< HEAD
-=======
-        super(PolymorphicQuerySet, self).__init__(*args, **kwargs)
-        if django.VERSION >= (1, 9):
-            # On django < 1.9 we override the iterator() method instead
-            self._iterable_class = PolymorphicModelIterable
->>>>>>> 80b80bee
 
     def _clone(self, *args, **kwargs):
         # Django's _clone only copies its own variables, so we need to copy ours here
@@ -487,14 +463,10 @@
         return resultlist
 
     if django.VERSION < (1, 9):
-<<<<<<< HEAD
-        # Before Django 1.9 ModelIterable functionality was implemented in `iterator` method
-        def iterator(self):
-=======
         # On django 1.9+, we can define self._iterator_class instead of iterator()
         def iterator(self):
             """
-            This function is used by Django for all object retrieval.
+            This function is used by Django 1.8 and earlier for all object retrieval.
             By overriding it, we modify the objects that this queryset returns
             when it is evaluated (or its get method or other object-returning methods are called).
 
@@ -507,7 +479,6 @@
             but it requests the objects in chunks from the database,
             with Polymorphic_QuerySet_objects_per_request per chunk
             """
->>>>>>> 80b80bee
             base_iter = super(PolymorphicQuerySet, self).iterator()
 
             # disabled => work just like a normal queryset
@@ -515,34 +486,10 @@
                 for o in base_iter:
                     yield o
                 return
-<<<<<<< HEAD
 
             for o in _polymorhic_iterator(self, base_iter):
                 yield o
 
-=======
-
-            while True:
-                base_result_objects = []
-                reached_end = False
-
-                for i in range(Polymorphic_QuerySet_objects_per_request):
-                    try:
-                        o = next(base_iter)
-                        base_result_objects.append(o)
-                    except StopIteration:
-                        reached_end = True
-                        break
-
-                real_results = self._get_real_instances(base_result_objects)
-
-                for o in real_results:
-                    yield o
-
-                if reached_end:
-                    return
-
->>>>>>> 80b80bee
     def __repr__(self, *args, **kwargs):
         if self.model.polymorphic_query_multiline_output:
             result = [repr(o) for o in self.all()]
