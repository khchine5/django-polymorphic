sudo: false
language: python
cache: pip
python:
  - "2.6"
  - "2.7"
  - "3.2"
  - "3.3"
  - "3.4"
  - "3.5"
  - "3.6"
env:
  - DJANGO="Django>=1.4,<1.5"
  - DJANGO="Django>=1.5,<1.6"
  - DJANGO="Django>=1.6,<1.7"
  - DJANGO="Django>=1.7,<1.8"
  - DJANGO="Django>=1.8,<1.9"
  - DJANGO="Django>=1.9,<1.10"
  - DJANGO="Django>=1.10,<1.11"
<<<<<<< HEAD
  - DJANGO="Django>=1.11,<1.12"
=======
  - DJANGO="Django==1.11b1"
>>>>>>> aefb7dab
  - DJANGO="https://github.com/django/django/tarball/master"

matrix:
  exclude:
  - python: "3.6"
    env: DJANGO="Django>=1.4,<1.5"
  - python: "3.6"
    env: DJANGO="Django>=1.5,<1.6"
  - python: "3.6"
    env: DJANGO="Django>=1.6,<1.7"
  - python: "3.6"
    env: DJANGO="Django>=1.7,<1.8"
  - python: "3.6"
    env: DJANGO="Django>=1.8,<1.9"
  - python: "3.6"
    env: DJANGO="Django>=1.9,<1.10"
  - python: "3.6"
    env: DJANGO="Django>=1.10,<1.11"

  - python: "3.5"
    env: DJANGO="Django>=1.4,<1.5"
  - python: "3.5"
    env: DJANGO="Django>=1.5,<1.6"
  - python: "3.5"
    env: DJANGO="Django>=1.6,<1.7"
  - python: "3.5"
    env: DJANGO="Django>=1.7,<1.8"

  - python: "3.4"
    env: DJANGO="Django>=1.4,<1.5"
  - python: "3.4"
    env: DJANGO="Django>=1.9,<1.10"
  - python: "3.4"
    env: DJANGO="Django>=1.10,<1.11"
  - python: "3.4"
    env: DJANGO="Django>=1.11,<1.12"

  - python: "3.3"
    env: DJANGO="Django>=1.4,<1.5"
  - python: "3.3"
    env: DJANGO="Django>=1.9,<1.10"
  - python: "3.3"
    env: DJANGO="Django>=1.10,<1.11"
  - python: "3.3"
<<<<<<< HEAD
    env: DJANGO="Django>=1.11,<1.12"
=======
    env: DJANGO="Django==1.11b1"
>>>>>>> aefb7dab
  - python: "3.3"
    env: DJANGO="https://github.com/django/django/tarball/master"

  - python: "3.2"
    env: DJANGO="Django>=1.4,<1.5"
  - python: "3.2"
    env: DJANGO="Django>=1.9,<1.10"
  - python: "3.2"
    env: DJANGO="Django>=1.10,<1.11"
  - python: "3.2"
<<<<<<< HEAD
    env: DJANGO="Django>=1.11,<1.12"
=======
    env: DJANGO="Django==1.11b1"
>>>>>>> aefb7dab
  - python: "3.2"
    env: DJANGO="https://github.com/django/django/tarball/master"

  - python: "2.6"
    env: DJANGO="Django>=1.7,<1.8"
  - python: "2.6"
    env: DJANGO="Django>=1.8,<1.9"
  - python: "2.6"
    env: DJANGO="Django>=1.9,<1.10"
  - python: "2.6"
    env: DJANGO="Django>=1.10,<1.11"
  - python: "2.6"
<<<<<<< HEAD
    env: DJANGO="Django>=1.11,<1.12"
=======
    env: DJANGO="Django==1.11b1"
>>>>>>> aefb7dab
  - python: "2.6"
    env: DJANGO="https://github.com/django/django/tarball/master"
  allow_failures:
    - env: DJANGO="Django>=1.11,<1.12"
    - env: DJANGO="https://github.com/django/django/tarball/master"

before_install:
- pip install codecov

install:
  - pip install -q $DJANGO coverage==3.6

script:
  - coverage run --source=polymorphic runtests.py

after_success:
- codecov

branches:
  only:
    - master<|MERGE_RESOLUTION|>--- conflicted
+++ resolved
@@ -17,11 +17,7 @@
   - DJANGO="Django>=1.8,<1.9"
   - DJANGO="Django>=1.9,<1.10"
   - DJANGO="Django>=1.10,<1.11"
-<<<<<<< HEAD
   - DJANGO="Django>=1.11,<1.12"
-=======
-  - DJANGO="Django==1.11b1"
->>>>>>> aefb7dab
   - DJANGO="https://github.com/django/django/tarball/master"
 
 matrix:
@@ -66,11 +62,7 @@
   - python: "3.3"
     env: DJANGO="Django>=1.10,<1.11"
   - python: "3.3"
-<<<<<<< HEAD
     env: DJANGO="Django>=1.11,<1.12"
-=======
-    env: DJANGO="Django==1.11b1"
->>>>>>> aefb7dab
   - python: "3.3"
     env: DJANGO="https://github.com/django/django/tarball/master"
 
@@ -81,11 +73,7 @@
   - python: "3.2"
     env: DJANGO="Django>=1.10,<1.11"
   - python: "3.2"
-<<<<<<< HEAD
     env: DJANGO="Django>=1.11,<1.12"
-=======
-    env: DJANGO="Django==1.11b1"
->>>>>>> aefb7dab
   - python: "3.2"
     env: DJANGO="https://github.com/django/django/tarball/master"
 
@@ -98,11 +86,7 @@
   - python: "2.6"
     env: DJANGO="Django>=1.10,<1.11"
   - python: "2.6"
-<<<<<<< HEAD
     env: DJANGO="Django>=1.11,<1.12"
-=======
-    env: DJANGO="Django==1.11b1"
->>>>>>> aefb7dab
   - python: "2.6"
     env: DJANGO="https://github.com/django/django/tarball/master"
   allow_failures:
